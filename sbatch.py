--- conflicted
+++ resolved
@@ -36,13 +36,6 @@
     if 'experiment' in sys_args:
         args.experiment = f'"{args.experiment}"'
 
-<<<<<<< HEAD
-    conda = ''.join([f'*"{gpu}"*)\nsource /scratch/{args.username}/miniconda/bin/activate CUDA{env}\n;;\n'
-                     for gpu, cuda_version, env in [('K80', 11.0, 'CUDA11.0'), ('V100', 11.0, 'CUDA11.0'),
-                                                    ('A100', 11.2, 'CUDA11.0'), ('RTX', 11.2, 'CUDA11.0')]])
-    cuda = f'GPU_TYPE=$(nvidia-smi --query-gpu=gpu_name --format=csv | tail  -1)\ncase $GPU_TYPE in\n{conda}esac'
-
-=======
     conda = ''.join([f'*"{gpu}"*)\nsource /scratch/{args.username}/miniconda/bin/activate {env}\n;;\n'
                      for gpu, cuda_version, env, _ in [('K80', 11.0, 'agi', 10.2), ('V100', 11.0, 'agi', 10.2),
                                                        ('A100', 11.2, 'CUDA11', 11.3), ('RTX', 11.2, 'agi', 10.2)]])
@@ -51,7 +44,6 @@
     # TODO delete; just testing
     cuda = f'source /scratch/{args.username}/miniconda/bin/activate CUDA11'
 
->>>>>>> 7ee2da7e
     script = f"""#!/bin/bash
 #SBATCH -c {args.num_workers + 1}
 {f'#SBATCH -p gpu --gres=gpu:{args.num_gpus}' if args.num_gpus else ''}
