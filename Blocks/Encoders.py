--- conflicted
+++ resolved
@@ -4,8 +4,6 @@
 # MIT_LICENSE file in the root directory of this source tree.
 import math
 import copy
-
-from hydra.utils import instantiate
 
 import torch
 from torch import nn
@@ -23,14 +21,9 @@
     Isotropic here means dimensionality conserving
     """
 
-<<<<<<< HEAD
-    def __init__(self, obs_shape, context_dim=0, data_norm=None, shift_max_norm=False, isotropic=False,
-                 eyes=None, pool=None, parallel=False, lr=None, lr_decay_epochs=0, weight_decay=0, ema_decay=None):
-=======
     def __init__(self, obs_shape, context_dim=0, data_stats=None, standardize=True, feature_norm=False, isotropic=False,
                  parallel=False, eyes=None, pool=None, optim=None, scheduler=None, lr=None, lr_decay_epochs=None,
                  weight_decay=None, ema_decay=None):
->>>>>>> 5dc03df7
 
         super().__init__()
 
@@ -43,65 +36,32 @@
         self.out_channels = obs_shape[0] if isotropic else 32  # Default 32
 
         # CNN
-<<<<<<< HEAD
-        self.Eyes = nn.Sequential(eyes if isinstance(eyes, nn.Module)
-                                  else instantiate(eyes) if eyes and eyes._target_
-                                  else CNN(self.in_channels, self.out_channels, depth=3),
-                                  Utils.ShiftMaxNorm(-3) if shift_max_norm else nn.Identity())
-=======
         self.Eyes = nn.Sequential(Utils.instantiate(eyes, input_shape=obs_shape)
                                   or CNN(obs_shape, self.out_channels, depth=3),
                                   Utils.ShiftMaxNorm(-3) if feature_norm else nn.Identity())  # TODO only for SPR
 
         adapt_cnn(self.Eyes, obs_shape)  # Adapt 2d CNN kernel sizes for 1d or small-d compatibility
 
->>>>>>> 5dc03df7
         if parallel:
             self.Eyes = nn.DataParallel(self.Eyes)  # Parallel on visible GPUs
 
         self.feature_shape = Utils.cnn_feature_shape(*obs_shape, self.Eyes)  # Feature map shape
 
-        self.pool = pool if isinstance(pool, nn.Module) \
-            else instantiate(pool, input_shape=self.feature_shape) if pool and pool._target_ \
-            else nn.Flatten()
+        self.pool = Utils.instantiate(pool, input_shape=self.feature_shape) or nn.Flatten()
 
         self.repr_shape = Utils.cnn_feature_shape(*self.feature_shape, self.pool)
-<<<<<<< HEAD
-        self.repr_dim = math.prod(self.repr_shape)  # Flattened repr dim
-
-        # Initialize model
-        self.init(lr, lr_decay_epochs, weight_decay, ema_decay)
-=======
->>>>>>> 5dc03df7
 
         # Isotropic
         if isotropic:
             assert tuple(obs_shape) == self.feature_shape, \
-<<<<<<< HEAD
-                f'specified to be isotropic, but in {tuple(obs_shape)} ≠ out {self.feature_shape}'
-
-    def init(self, lr=None, lr_decay_epochs=0, weight_decay=0, ema_decay=None):
-        # Optimizer
-        if lr:
-            self.optim = torch.optim.AdamW(self.parameters(), lr=lr, weight_decay=weight_decay)
-
-        if lr_decay_epochs:
-            self.scheduler = torch.optim.lr_scheduler.CosineAnnealingLR(self.optim, lr_decay_epochs)
-=======
                 f'specified to be isotropic, but in ≠ out {tuple(obs_shape)} ≠ {self.feature_shape}'
->>>>>>> 5dc03df7
 
         # Initialize model optimizer + EMA
         self.optim, self.scheduler = Utils.optimizer_init(self.parameters(), optim, scheduler,
                                                           lr, lr_decay_epochs, weight_decay)
         if ema_decay:
-<<<<<<< HEAD
-            self.ema = copy.deepcopy(self).eval()
-            self.ema_decay = ema_decay
-=======
             self.ema_decay = ema_decay
             self.ema = copy.deepcopy(self).eval()
->>>>>>> 5dc03df7
 
     def update_ema_params(self):
         Utils.param_copy(self, self.ema, self.ema_decay)
