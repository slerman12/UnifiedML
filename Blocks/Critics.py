# Copyright (c) AGI.__init__. All Rights Reserved.
#
# This source code is licensed under the MIT license found in the
# MIT_LICENSE file in the root directory of this source tree.
import math
import copy

from hydra.utils import instantiate

import torch
from torch import nn
from torch.distributions import Normal

from Blocks.Architectures.MLP import MLP

import Utils


class EnsembleQCritic(nn.Module):
    """
    MLP-based Critic network, employs ensemble Q learning,
    returns a Normal distribution over the ensemble.
    """
<<<<<<< HEAD
    def __init__(self, repr_shape, trunk_dim, hidden_dim, action_dim, trunk=None, q_head=None, ensemble_size=2,
                 discrete=False, ignore_obs=False, lr=None, lr_decay_epochs=0, weight_decay=0, ema_decay=None):
=======
    def __init__(self, repr_shape, trunk_dim, hidden_dim, action_shape, trunk=None, q_head=None, ensemble_size=2,
                 discrete=False, ignore_obs=False, optim=None, scheduler=None, lr=None, lr_decay_epochs=None,
                 weight_decay=None, ema_decay=None):
>>>>>>> 5dc03df7
        super().__init__()

        self.discrete = discrete
        self.num_actions = math.prod(action_shape) if discrete else -1  # n
        self.action_dim = 0 if discrete else math.prod(action_shape)  # d
        self.ignore_obs = ignore_obs

        assert not (ignore_obs and discrete), "Discrete actor always requires observation, cannot ignore_obs"

        in_dim = math.prod(repr_shape)
        out_dim = self.num_actions if discrete else 1

<<<<<<< HEAD
        self.trunk = trunk if isinstance(trunk, nn.Module) \
            else instantiate(trunk, input_shape=trunk.input_shape or repr_shape) if trunk and trunk._target_ \
            else nn.Sequential(nn.Linear(in_dim, trunk_dim), nn.LayerNorm(trunk_dim), nn.Tanh())

        dim = trunk_dim if discrete else action_dim if ignore_obs else trunk_dim + action_dim
        in_shape = q_head.input_shape or [dim]
        out_dim = action_dim if discrete else 1

        self.Q_head = Utils.Ensemble([q_head if isinstance(q_head, nn.Module) else q_head[i] if isinstance(q_head, list)
                                      else instantiate(q_head,
                                                       input_shape=in_shape,
                                                       output_dim=out_dim) if q_head and q_head._target_
                                      else MLP(dim, out_dim, hidden_dim, 2) for i in range(ensemble_size)], 0)

        self.init(lr, lr_decay_epochs, weight_decay, ema_decay)

    def init(self, lr=None, lr_decay_epochs=0, weight_decay=0, ema_decay=None):
        # Optimizer
        if lr:
            self.optim = torch.optim.AdamW(self.parameters(), lr=lr, weight_decay=weight_decay)

        if lr_decay_epochs:
            self.scheduler = torch.optim.lr_scheduler.CosineAnnealingLR(self.optim, lr_decay_epochs)
=======
        self.trunk = Utils.instantiate(trunk, input_shape=repr_shape, output_dim=trunk_dim) or nn.Sequential(
            nn.Flatten(), nn.Linear(in_dim, trunk_dim), nn.LayerNorm(trunk_dim), nn.Tanh())  # Not used if ignore_obs

        # c, h, w = Utils.cnn_feature_shape(*repr_shape, self.trunk)

        # in_shape = action_shape if ignore_obs else [c + self.action_dim, h, w]  # TODO Only works when h=w=1
        in_shape = action_shape if ignore_obs else [trunk_dim + self.action_dim]

        self.Q_head = Utils.Ensemble([Utils.instantiate(q_head, i, input_shape=in_shape, output_dim=out_dim) or
                                      MLP(in_shape, out_dim, hidden_dim, 2) for i in range(ensemble_size)], 0)  # e
>>>>>>> 5dc03df7

        # Initialize model optimizer + EMA
        self.optim, self.scheduler = Utils.optimizer_init(self.parameters(), optim, scheduler,
                                                          lr, lr_decay_epochs, weight_decay)
        if ema_decay:
<<<<<<< HEAD
            self.ema = copy.deepcopy(self).eval()
            self.ema_decay = ema_decay
=======
            self.ema_decay = ema_decay
            self.ema = copy.deepcopy(self).eval()
>>>>>>> 5dc03df7

    def update_ema_params(self):
        Utils.param_copy(self, self.ema, self.ema_decay)

    def forward(self, obs, action=None, context=None):
        batch_size = obs.shape[0]

        h = torch.empty((batch_size, 0), device=action.device) if self.ignore_obs \
            else self.trunk(obs)

        if context is None:
            context = torch.empty(0, device=h.device)

        # Ensemble

        if self.discrete:
            # All actions' Q-values
            Qs = self.Q_head(h, context)  # [e, b, n]

            if action is None:
                action = torch.arange(self.num_actions, device=obs.device).expand_as(Qs[0])  # [b, n]
            else:
                # Q values for a discrete action
                Qs = Utils.gather_indices(Qs, action)  # [e, b, 1]
        else:
            assert action is not None and \
                   action.shape[-1] == self.action_dim, f'action with dim={self.action_dim} needed for continuous space'

            action = action.reshape(batch_size, -1, self.action_dim)  # [b, n, d]

            h = h.unsqueeze(1).expand(*action.shape[:-1], -1)

            # Q-values for continuous action(s)
            Qs = self.Q_head(h, action, context).squeeze(-1)  # [e, b, n]

        # Dist
        stddev, mean = torch.std_mean(Qs, dim=0)
        Q = Normal(mean, stddev + 1e-8)
        Q.__dict__.update({'Qs': Qs,
                           'action': action})

        return Q<|MERGE_RESOLUTION|>--- conflicted
+++ resolved
@@ -4,8 +4,6 @@
 # MIT_LICENSE file in the root directory of this source tree.
 import math
 import copy
-
-from hydra.utils import instantiate
 
 import torch
 from torch import nn
@@ -21,14 +19,9 @@
     MLP-based Critic network, employs ensemble Q learning,
     returns a Normal distribution over the ensemble.
     """
-<<<<<<< HEAD
-    def __init__(self, repr_shape, trunk_dim, hidden_dim, action_dim, trunk=None, q_head=None, ensemble_size=2,
-                 discrete=False, ignore_obs=False, lr=None, lr_decay_epochs=0, weight_decay=0, ema_decay=None):
-=======
     def __init__(self, repr_shape, trunk_dim, hidden_dim, action_shape, trunk=None, q_head=None, ensemble_size=2,
                  discrete=False, ignore_obs=False, optim=None, scheduler=None, lr=None, lr_decay_epochs=None,
                  weight_decay=None, ema_decay=None):
->>>>>>> 5dc03df7
         super().__init__()
 
         self.discrete = discrete
@@ -41,31 +34,6 @@
         in_dim = math.prod(repr_shape)
         out_dim = self.num_actions if discrete else 1
 
-<<<<<<< HEAD
-        self.trunk = trunk if isinstance(trunk, nn.Module) \
-            else instantiate(trunk, input_shape=trunk.input_shape or repr_shape) if trunk and trunk._target_ \
-            else nn.Sequential(nn.Linear(in_dim, trunk_dim), nn.LayerNorm(trunk_dim), nn.Tanh())
-
-        dim = trunk_dim if discrete else action_dim if ignore_obs else trunk_dim + action_dim
-        in_shape = q_head.input_shape or [dim]
-        out_dim = action_dim if discrete else 1
-
-        self.Q_head = Utils.Ensemble([q_head if isinstance(q_head, nn.Module) else q_head[i] if isinstance(q_head, list)
-                                      else instantiate(q_head,
-                                                       input_shape=in_shape,
-                                                       output_dim=out_dim) if q_head and q_head._target_
-                                      else MLP(dim, out_dim, hidden_dim, 2) for i in range(ensemble_size)], 0)
-
-        self.init(lr, lr_decay_epochs, weight_decay, ema_decay)
-
-    def init(self, lr=None, lr_decay_epochs=0, weight_decay=0, ema_decay=None):
-        # Optimizer
-        if lr:
-            self.optim = torch.optim.AdamW(self.parameters(), lr=lr, weight_decay=weight_decay)
-
-        if lr_decay_epochs:
-            self.scheduler = torch.optim.lr_scheduler.CosineAnnealingLR(self.optim, lr_decay_epochs)
-=======
         self.trunk = Utils.instantiate(trunk, input_shape=repr_shape, output_dim=trunk_dim) or nn.Sequential(
             nn.Flatten(), nn.Linear(in_dim, trunk_dim), nn.LayerNorm(trunk_dim), nn.Tanh())  # Not used if ignore_obs
 
@@ -76,19 +44,13 @@
 
         self.Q_head = Utils.Ensemble([Utils.instantiate(q_head, i, input_shape=in_shape, output_dim=out_dim) or
                                       MLP(in_shape, out_dim, hidden_dim, 2) for i in range(ensemble_size)], 0)  # e
->>>>>>> 5dc03df7
 
         # Initialize model optimizer + EMA
         self.optim, self.scheduler = Utils.optimizer_init(self.parameters(), optim, scheduler,
                                                           lr, lr_decay_epochs, weight_decay)
         if ema_decay:
-<<<<<<< HEAD
-            self.ema = copy.deepcopy(self).eval()
-            self.ema_decay = ema_decay
-=======
             self.ema_decay = ema_decay
             self.ema = copy.deepcopy(self).eval()
->>>>>>> 5dc03df7
 
     def update_ema_params(self):
         Utils.param_copy(self, self.ema, self.ema_decay)
