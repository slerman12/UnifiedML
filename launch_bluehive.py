# Copyright (c) AGI.__init__. All Rights Reserved.
#
# This source code is licensed under the MIT license found in the
# MIT_LICENSE file in the root directory of this source tree.
import getpass
import os
from cryptography.fernet import Fernet

from pexpect import pxssh, spawn

from sweeps_and_plots import runs


username = 'slerman'

branch = 'Cleanup'  # Note: Perhaps specify in sweeps_and_plots.runs instead

# Get password, encrypt, and save for reuse
if os.path.exists('pass'):
    with open('pass', 'r') as file:
        key, encoded = file.readlines()
        password = Fernet(key).decrypt(bytes(encoded, 'utf-8'))
else:
    password, key = getpass.getpass(), Fernet.generate_key()
    encoded = Fernet(key).encrypt(bytes(password, 'utf-8'))
    with open('pass', 'w') as file:
        file.writelines([key.decode('utf-8') + '\n', encoded.decode('utf-8')])

conda = f'source /scratch/{username}/miniconda/bin/activate agi'

# Connect VPN
try:
    p = spawn('/opt/cisco/anyconnect/bin/vpn connect vpnconnect.rochester.edu')
    p.expect('Username: ')
    p.sendline('')
    p.expect('Password: ')
    p.sendline(password)
    p.expect('Second Password: ')
    p.sendline('push')
    p.expect('VPN>')
except Exception:
    pass

<<<<<<< HEAD
# Define sweep
dmc = 'dmc/cheetah_run,dmc/quadruped_walk,dmc/reacher_easy,dmc/cup_catch,dmc/finger_spin,dmc/walker_walk'
atari = 'atari/pong,atari/breakout,atari/boxing,atari/krull,atari/seaquest,atari/qbert'
sweep = [
    # f'Agent=Agents.DQNAgent,Agents.SPRAgent train_steps=100000 seed=1,2,3 task={atari} experiment="DQN-Based" '
    # f'plot_per_steps=0 reservation_id=20220502',
    # f'Agent=Agents.SPRAgent train_steps=500000 seed=1,2,3 task={dmc} experiment="Self-Supervised" plot_per_steps=0 reservation_id=20220502',
    f'Agent=Agents.DQNAgent +agent.num_critics=5 train_steps=100000 seed=1,2,3 task={atari},{dmc} experiment="Critic-Ensemble" plot_per_steps=0 gpu="K80"',
    # TODO
    # f'Agent=Agents.AC2Agent +agent.num_actors=3 train_steps=500000 seed=1,2,3 task={dmc} experiment="Actor-Ensemble-3" plot_per_steps=0 gpu="K80"',
    f'Agent=Agents.AC2Agent +agent.num_actors=5 +agent.num_critics=5 train_steps=500000 seed=1,2,3 task={dmc} experiment="Actor-Critic-Ensemble-5-5" plot_per_steps=0 gpu="K80"',
    f'Agent=Agents.AC2Agent +agent.num_actions=5 +agent.num_actors=1 train_steps=500000 seed=1,2,3 task={dmc} experiment="Actions-Sampling-5" plot_per_steps=0 gpu="K80"',
    f'Agent=Agents.AC2Agent +agent.num_actions=3 +agent.num_actors=1 train_steps=500000 seed=1,2,3 task={dmc} experiment="Actions-Sampling-3" plot_per_steps=0 gpu="K80"',
    # f'Agent=Agents.DrQV2Agent train_steps=500000 seed=1,2,3 task={dmc} ema=true weight_decay=0.01 experiment="CV-RL" plot_per_steps=0 reservation_id=20220502',

    # f'Agent=Agents.DrQV2Agent train_steps=500000 seed=1,2,3 task={dmc} '
    # 'transform="{RandomCrop:{padding:4}}" recipes.Aug=Blocks.Architectures.Null experiment="CV-Transform-RL" plot_per_steps=0 gpu="K80"',
    # f'Agent=Agents.DrQV2Agent train_steps=500000 seed=1,2,3 task={dmc} Eyes=Blocks.Architectures.ViT +recipes.encoder.eyes.patch_size=7 experiment="ViT" plot_per_steps=0 reservation_id=20220509',

    # 'task=classify/cifar10,classify/tinyimagenet RL=false ema=true weight_decay=0.01 transform="{RandomHorizontalFlip:{}}" Eyes=Blocks.Architectures.ResNet18 experiment="Supervised" plot_per_steps=0 lab=true',

    # 'task=classify/cifar10,classify/tinyimagenet ema=true weight_decay=0.01 transform="{RandomHorizontalFlip:{}}" Eyes=Blocks.Architectures.ResNet18 experiment="Supervised+RL" plot_per_steps=0 num_workers=16 num_gpus=4 parallel=true reservation_id=20220502',
    # 'Agent=Agents.ExperimentAgent task=classify/cifar10,classify/tinyimagenet ema=true weight_decay=0.01 transform="{RandomHorizontalFlip:{}}" Eyes=Blocks.Architectures.ResNet18 experiment="Supervised-RL-No-Contrastive" plot_per_steps=0 num_workers=16 num_gpus=4 parallel=true gpu=K80|V100'
    # 'Agent=Agents.AC2Agent +agent.num_actors=5 task=classify/cifar10 ema=true weight_decay=0.01 transform="{RandomHorizontalFlip:{}}" Eyes=Blocks.Architectures.ResNet18 experiment="Actor-Experts" RL=false plot_per_steps=0 num_workers=16 num_gpus=4 parallel=true'
]
sweep = [
    #      'task=classify/cifar10,classify/tinyimagenet ema=true weight_decay=0.01 '
#          'Eyes=Blocks.Architectures.ResNet18 '
#          'transform="{RandomHorizontalFlip:{}}" experiment="No-Contrastive-Pure-RL" '
#          'Agent=Agents.ExperimentAgent '
#          'parallel=true num_workers=20 num_gpus=4 mem=100 '
#          'plot_per_steps=0 supervise=false lab=true',
         'task=classify/cifar10,classify/tinyimagenet ema=true weight_decay=0.01 '
         'Eyes=Blocks.Architectures.ResNet18 '
         'transform="{RandomHorizontalFlip:{}}" experiment="Half-Half-Contrastive-Pure-RL" '
         'Agent=Agents.ExperimentAgent +agent.half=true '
         'parallel=true num_workers=20 num_gpus=4 mem=100 '
         'plot_per_steps=0 supervise=false lab=true',
         'task=classify/cifar10,classify/tinyimagenet ema=true weight_decay=0.01 '
         'Eyes=Blocks.Architectures.ResNet18 '
         'transform="{RandomHorizontalFlip:{}}" experiment="Third-Label-Pure-RL" '
         'Agent=Agents.ExperimentAgent +agent.third=true '
         'parallel=true num_workers=20 num_gpus=4 mem=100 '
         'plot_per_steps=0 supervise=false lab=true'
         'task=classify/cifar10,classify/tinyimagenet ema=true weight_decay=0.01 '
         'Eyes=Blocks.Architectures.ResNet18 '
         'transform="{RandomHorizontalFlip:{}}" experiment="Half-Half-Contrastive" '
         'Agent=Agents.ExperimentAgent +agent.half=true '
         'parallel=true num_workers=20 num_gpus=4 mem=100 '
         'plot_per_steps=0 lab=true',
    'task=classify/cifar10,classify/tinyimagenet ema=true weight_decay=0.01 '
    'Eyes=Blocks.Architectures.ResNet18 '
    'transform="{RandomHorizontalFlip:{}}" experiment="Third-Label" '
    'Agent=Agents.ExperimentAgent +agent.third=true '
    'parallel=true num_workers=20 num_gpus=4 mem=100 '
    'plot_per_steps=0 lab=true'
]
atari_tasks = [
    'Alien', 'Amidar', 'Assault', 'Asterix', 'BankHeist', 'BattleZone',
    'Boxing', 'Breakout', 'ChopperCommand', 'CrazyClimber', 'DemonAttack',
    'Freeway', 'Frostbite', 'Gopher', 'Hero', 'Jamesbond', 'Kangaroo', 'Krull',
    'KungFuMaster', 'MsPacman', 'Pong', 'PrivateEye', 'Qbert', 'RoadRunner',
    'Seaquest', 'UpNDown'
]
full_atari = f'atari/{",atari/".join([a.lower() for a in atari_tasks])}'
# sweep = ['\'experiment="linear(2.0,0.1,40000)"\' \'stddev_schedule="linear(2.0,0.1,40000)"\' train_steps=100000 '
#          f'task=atari/pong,atari/breakout,atari/boxing,atari/krull,atari/seaquest,atari/qbert '
#          'num_workers=4 num_gpus=1 mem=20 '
#          'plot_per_steps=0 reservation_id=20220509']
sweep = ['"gpu=\'V100|A100\'" experiment=\'nvidia_smi_${gpu}\'']
sweep = ['task=dmc/cheetah_run gpu=K80,V100,A100 experiment=\'dmc_${gpu}_cudas\'',
         'task=dmc/cheetah_run gpu=\'RTX\' experiment=\'dmc_${gpu}_cudas\' lab=true']
sweep = ['task=dmc/cheetah_run gpu=A100,K80,V100 experiment=\'dmc_${gpu}_cuda11.3\'',
         'task=dmc/cheetah_run gpu=\'RTX\' experiment=\'dmc_${gpu}_cuda11.3\' lab=true']
=======
sweep = runs.XRD.Summary.sweep
>>>>>>> 52c7e00c


# Launch on Bluehive
try:
    s = pxssh.pxssh()
    s.login('bluehive.circ.rochester.edu', username, password)
    s.sendline(f'cd /scratch/{username}/UnifiedML')     # Run a command
    s.prompt()                                          # Match the prompt
    print(s.before.decode("utf-8"))                     # Print everything before the prompt.
    s.sendline(f'git fetch origin')
    s.prompt()
    print(s.before.decode("utf-8"))
    s.sendline(f'git checkout -b {branch} origin/{branch or "master"}')
    s.prompt()
    prompt = s.before.decode("utf-8")
    if f"fatal: A branch named '{branch}' already exists." in prompt:
        s.sendline(f'git checkout {branch}')
        s.prompt()
        prompt = s.before.decode("utf-8")
    print(prompt)
    assert 'error' not in prompt
    s.sendline(f'git pull origin {branch}')
    s.prompt()
    print(s.before.decode("utf-8"))
    s.sendline(conda)
    s.prompt()
    print(s.before.decode("utf-8"))
    for hyperparams in sweep:
        print(f'python sbatch.py -m {hyperparams} username="{username}"')
        s.sendline(f'python sbatch.py -m {hyperparams} username="{username}"')
        s.prompt()
        print(s.before.decode("utf-8"))
    s.logout()
except pxssh.ExceptionPxssh as e:
    print("pxssh failed on login.")
    print(e)<|MERGE_RESOLUTION|>--- conflicted
+++ resolved
@@ -41,84 +41,7 @@
 except Exception:
     pass
 
-<<<<<<< HEAD
-# Define sweep
-dmc = 'dmc/cheetah_run,dmc/quadruped_walk,dmc/reacher_easy,dmc/cup_catch,dmc/finger_spin,dmc/walker_walk'
-atari = 'atari/pong,atari/breakout,atari/boxing,atari/krull,atari/seaquest,atari/qbert'
-sweep = [
-    # f'Agent=Agents.DQNAgent,Agents.SPRAgent train_steps=100000 seed=1,2,3 task={atari} experiment="DQN-Based" '
-    # f'plot_per_steps=0 reservation_id=20220502',
-    # f'Agent=Agents.SPRAgent train_steps=500000 seed=1,2,3 task={dmc} experiment="Self-Supervised" plot_per_steps=0 reservation_id=20220502',
-    f'Agent=Agents.DQNAgent +agent.num_critics=5 train_steps=100000 seed=1,2,3 task={atari},{dmc} experiment="Critic-Ensemble" plot_per_steps=0 gpu="K80"',
-    # TODO
-    # f'Agent=Agents.AC2Agent +agent.num_actors=3 train_steps=500000 seed=1,2,3 task={dmc} experiment="Actor-Ensemble-3" plot_per_steps=0 gpu="K80"',
-    f'Agent=Agents.AC2Agent +agent.num_actors=5 +agent.num_critics=5 train_steps=500000 seed=1,2,3 task={dmc} experiment="Actor-Critic-Ensemble-5-5" plot_per_steps=0 gpu="K80"',
-    f'Agent=Agents.AC2Agent +agent.num_actions=5 +agent.num_actors=1 train_steps=500000 seed=1,2,3 task={dmc} experiment="Actions-Sampling-5" plot_per_steps=0 gpu="K80"',
-    f'Agent=Agents.AC2Agent +agent.num_actions=3 +agent.num_actors=1 train_steps=500000 seed=1,2,3 task={dmc} experiment="Actions-Sampling-3" plot_per_steps=0 gpu="K80"',
-    # f'Agent=Agents.DrQV2Agent train_steps=500000 seed=1,2,3 task={dmc} ema=true weight_decay=0.01 experiment="CV-RL" plot_per_steps=0 reservation_id=20220502',
-
-    # f'Agent=Agents.DrQV2Agent train_steps=500000 seed=1,2,3 task={dmc} '
-    # 'transform="{RandomCrop:{padding:4}}" recipes.Aug=Blocks.Architectures.Null experiment="CV-Transform-RL" plot_per_steps=0 gpu="K80"',
-    # f'Agent=Agents.DrQV2Agent train_steps=500000 seed=1,2,3 task={dmc} Eyes=Blocks.Architectures.ViT +recipes.encoder.eyes.patch_size=7 experiment="ViT" plot_per_steps=0 reservation_id=20220509',
-
-    # 'task=classify/cifar10,classify/tinyimagenet RL=false ema=true weight_decay=0.01 transform="{RandomHorizontalFlip:{}}" Eyes=Blocks.Architectures.ResNet18 experiment="Supervised" plot_per_steps=0 lab=true',
-
-    # 'task=classify/cifar10,classify/tinyimagenet ema=true weight_decay=0.01 transform="{RandomHorizontalFlip:{}}" Eyes=Blocks.Architectures.ResNet18 experiment="Supervised+RL" plot_per_steps=0 num_workers=16 num_gpus=4 parallel=true reservation_id=20220502',
-    # 'Agent=Agents.ExperimentAgent task=classify/cifar10,classify/tinyimagenet ema=true weight_decay=0.01 transform="{RandomHorizontalFlip:{}}" Eyes=Blocks.Architectures.ResNet18 experiment="Supervised-RL-No-Contrastive" plot_per_steps=0 num_workers=16 num_gpus=4 parallel=true gpu=K80|V100'
-    # 'Agent=Agents.AC2Agent +agent.num_actors=5 task=classify/cifar10 ema=true weight_decay=0.01 transform="{RandomHorizontalFlip:{}}" Eyes=Blocks.Architectures.ResNet18 experiment="Actor-Experts" RL=false plot_per_steps=0 num_workers=16 num_gpus=4 parallel=true'
-]
-sweep = [
-    #      'task=classify/cifar10,classify/tinyimagenet ema=true weight_decay=0.01 '
-#          'Eyes=Blocks.Architectures.ResNet18 '
-#          'transform="{RandomHorizontalFlip:{}}" experiment="No-Contrastive-Pure-RL" '
-#          'Agent=Agents.ExperimentAgent '
-#          'parallel=true num_workers=20 num_gpus=4 mem=100 '
-#          'plot_per_steps=0 supervise=false lab=true',
-         'task=classify/cifar10,classify/tinyimagenet ema=true weight_decay=0.01 '
-         'Eyes=Blocks.Architectures.ResNet18 '
-         'transform="{RandomHorizontalFlip:{}}" experiment="Half-Half-Contrastive-Pure-RL" '
-         'Agent=Agents.ExperimentAgent +agent.half=true '
-         'parallel=true num_workers=20 num_gpus=4 mem=100 '
-         'plot_per_steps=0 supervise=false lab=true',
-         'task=classify/cifar10,classify/tinyimagenet ema=true weight_decay=0.01 '
-         'Eyes=Blocks.Architectures.ResNet18 '
-         'transform="{RandomHorizontalFlip:{}}" experiment="Third-Label-Pure-RL" '
-         'Agent=Agents.ExperimentAgent +agent.third=true '
-         'parallel=true num_workers=20 num_gpus=4 mem=100 '
-         'plot_per_steps=0 supervise=false lab=true'
-         'task=classify/cifar10,classify/tinyimagenet ema=true weight_decay=0.01 '
-         'Eyes=Blocks.Architectures.ResNet18 '
-         'transform="{RandomHorizontalFlip:{}}" experiment="Half-Half-Contrastive" '
-         'Agent=Agents.ExperimentAgent +agent.half=true '
-         'parallel=true num_workers=20 num_gpus=4 mem=100 '
-         'plot_per_steps=0 lab=true',
-    'task=classify/cifar10,classify/tinyimagenet ema=true weight_decay=0.01 '
-    'Eyes=Blocks.Architectures.ResNet18 '
-    'transform="{RandomHorizontalFlip:{}}" experiment="Third-Label" '
-    'Agent=Agents.ExperimentAgent +agent.third=true '
-    'parallel=true num_workers=20 num_gpus=4 mem=100 '
-    'plot_per_steps=0 lab=true'
-]
-atari_tasks = [
-    'Alien', 'Amidar', 'Assault', 'Asterix', 'BankHeist', 'BattleZone',
-    'Boxing', 'Breakout', 'ChopperCommand', 'CrazyClimber', 'DemonAttack',
-    'Freeway', 'Frostbite', 'Gopher', 'Hero', 'Jamesbond', 'Kangaroo', 'Krull',
-    'KungFuMaster', 'MsPacman', 'Pong', 'PrivateEye', 'Qbert', 'RoadRunner',
-    'Seaquest', 'UpNDown'
-]
-full_atari = f'atari/{",atari/".join([a.lower() for a in atari_tasks])}'
-# sweep = ['\'experiment="linear(2.0,0.1,40000)"\' \'stddev_schedule="linear(2.0,0.1,40000)"\' train_steps=100000 '
-#          f'task=atari/pong,atari/breakout,atari/boxing,atari/krull,atari/seaquest,atari/qbert '
-#          'num_workers=4 num_gpus=1 mem=20 '
-#          'plot_per_steps=0 reservation_id=20220509']
-sweep = ['"gpu=\'V100|A100\'" experiment=\'nvidia_smi_${gpu}\'']
-sweep = ['task=dmc/cheetah_run gpu=K80,V100,A100 experiment=\'dmc_${gpu}_cudas\'',
-         'task=dmc/cheetah_run gpu=\'RTX\' experiment=\'dmc_${gpu}_cudas\' lab=true']
-sweep = ['task=dmc/cheetah_run gpu=A100,K80,V100 experiment=\'dmc_${gpu}_cuda11.3\'',
-         'task=dmc/cheetah_run gpu=\'RTX\' experiment=\'dmc_${gpu}_cuda11.3\' lab=true']
-=======
 sweep = runs.XRD.Summary.sweep
->>>>>>> 52c7e00c
 
 
 # Launch on Bluehive
