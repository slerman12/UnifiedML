--- conflicted
+++ resolved
@@ -4,8 +4,6 @@
 # MIT_LICENSE file in the root directory of this source tree.
 import time
 import math
-
-from hydra.utils import instantiate
 
 import torch
 from torch.nn.functional import cross_entropy
@@ -31,11 +29,7 @@
                  lr, lr_decay_epochs, weight_decay, ema_decay, ema,  # Optimization
                  explore_steps, stddev_schedule, stddev_clip,  # Exploration
                  discrete, RL, supervise, generate, device, parallel, log,  # On-boarding
-<<<<<<< HEAD
-                 num_actions=1, num_critics=2, step_optim_per_learn=10  # MetaDQN
-=======
                  num_actions=1, num_critics=2, step_optim_per_learn=1  # MetaDQN
->>>>>>> 5dc03df7
                  ):
         super().__init__()
 
@@ -57,16 +51,13 @@
         self.step_optim_per_learn = step_optim_per_learn  # How often to step optimizer
         self.learn_step = 0  # Count learn steps
 
+        for name in ('encoder', 'actor', 'critic'):
+            del getattr(recipes, name)['optim']
+
         self.encoder = Utils.Rand(trunk_dim) if generate \
-<<<<<<< HEAD
-            else CNNEncoder(obs_shape, data_norm=data_norm, **recipes.encoder,
-                            parallel=parallel, lr=lr, lr_decay_epochs=lr_decay_epochs,
-                            weight_decay=weight_decay, ema_decay=ema_decay * ema)
-=======
             else CNNEncoder(obs_shape, data_stats=data_stats, **recipes.encoder, lr=lr, lr_decay_epochs=lr_decay_epochs,
                             weight_decay=weight_decay, ema_decay=ema_decay * ema, parallel=parallel,
                             optim=torch.optim.SGD)
->>>>>>> 5dc03df7
 
         repr_shape = (trunk_dim,) if generate \
             else self.encoder.repr_shape
@@ -76,23 +67,18 @@
             else EnsembleGaussianActor(repr_shape, trunk_dim, hidden_dim, self.action_dim, **recipes.actor,
                                        ensemble_size=1, stddev_schedule=stddev_schedule, stddev_clip=stddev_clip,
                                        lr=lr, lr_decay_epochs=lr_decay_epochs, weight_decay=weight_decay,
-                                       ema_decay=ema_decay * ema)
+                                       ema_decay=ema_decay * ema, optim=torch.optim.SGD)
 
         self.critic = EnsembleQCritic(repr_shape, trunk_dim, hidden_dim, self.action_dim, **recipes.critic,
                                       ensemble_size=num_critics, discrete=self.discrete, ignore_obs=generate,
                                       lr=lr, lr_decay_epochs=lr_decay_epochs, weight_decay=weight_decay,
-                                      ema_decay=ema_decay)
+                                      ema_decay=ema_decay, optim=torch.optim.SGD)
 
         self.action_selector = CategoricalCriticActor(stddev_schedule)
 
         # Image augmentation
-<<<<<<< HEAD
-        self.aug = instantiate(recipes.aug) if recipes.aug._target_ \
-            else IntensityAug(0.05) if discrete else RandomShiftsAug(pad=4)
-=======
         self.aug = Utils.instantiate(recipes.aug) or (IntensityAug(0.05) if discrete
                                                       else RandomShiftsAug(pad=4))
->>>>>>> 5dc03df7
 
         # Custom optimizer
         for name in ('encoder', 'actor', 'critic'):
