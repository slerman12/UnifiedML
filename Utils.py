--- conflicted
+++ resolved
@@ -56,12 +56,7 @@
 
 
 # Loads model or part of model
-<<<<<<< HEAD
-def load(path, device, model=None, preserve=(), distributed=False, attr='', **kwargs):
-    print(device, path, getattr(model, 'device', device))
-=======
 def load(path, device='cuda', model=None, preserve=(), distributed=False, attr='', **kwargs):
->>>>>>> 25fe8773
     while True:
         try:
             to_load = torch.load(path, map_location=getattr(model, 'device', device))
@@ -83,11 +78,7 @@
             setattr(model, key, to_load[key])
 
     # Can also load part of a model. Useful for recipes,
-<<<<<<< HEAD
-    # e.g. python Run.py Eyes=load +eyes.path=<checkpoint> +eyes.attr=encoder.Eyes +eyes.device='cuda'
-=======
     # e.g. python Run.py Eyes=load +eyes.path=<Path To Agent Checkpoint> +eyes.attr=encoder.Eyes
->>>>>>> 25fe8773
     for key in attr.split('.'):
         if key:
             model = getattr(model, key)
