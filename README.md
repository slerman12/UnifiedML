--- conflicted
+++ resolved
@@ -677,8 +677,6 @@
 
 Careful, without ```replay.save=true``` a replay, whether new or loaded, will be deleted upon terminate, except for the default offline classification replays.
 
-<<<<<<< HEAD
-=======
 </details>
 
 ### Distributed
@@ -806,7 +804,6 @@
 
 </details>
 
->>>>>>> 52c7e00c
 ### Custom Architectures
 
 <details>
