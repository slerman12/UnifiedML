--- conflicted
+++ resolved
@@ -12,11 +12,7 @@
 hidden_dim: 1024
 explore_steps: 2000
 lr: 1e-4
-<<<<<<< HEAD
-lr_decay_epochs: 0
-=======
 lr_decay_epochs: null
->>>>>>> 5dc03df7
 weight_decay: 0
 ema_decay: 0.99
 # Domains
@@ -154,6 +150,7 @@
 # Can optionally pass in custom architectures such as those defined in ./Blocks/Architectures or optimizers
 
 Aug: null  # Shorthand for recipes.aug._target_
+
 Eyes: null  # Shorthand for recipes.encoder.eyes._target_
 Pool: null  # Shorthand for recipes.encoder.pool._target_
 Pi_trunk: null  # Shorthand for recipes.actor.trunk._target_
@@ -163,8 +160,6 @@
 Pi_head: ${Generator}  # Shorthand for recipes.actor.Pi_head._target_
 Q_head: ${Discriminator}  # Shorthand for recipes.critic.Q_head._target_
 
-<<<<<<< HEAD
-=======
 Optim: null  # Shorthand for recipes.<block>.optim._target_ ,  e.g. python Run.py Optim=Utils.torch.optim.SGD
 Scheduler: null  # Shorthand for recipes.<block>.scheduler._target_
 
@@ -190,37 +185,9 @@
   _target_: ${Scheduler}
 
 # Recipes
->>>>>>> 5dc03df7
 recipes:
   aug: ${aug}
   encoder:
-<<<<<<< HEAD
-    eyes:
-      _target_: ${Eyes}
-      input_shape: ${obs_shape}
-      output_dim: null
-    pool:
-      _target_: ${pool}
-      input_shape: null
-      output_dim: null
-  actor:
-    trunk:
-      _target_: ${Pi_trunk}
-      input_shape: null
-      output_dim: ${trunk_dim}
-    pi_head:
-      _target_: ${Pi_head}
-      input_shape:
-        - ${trunk_dim}
-  critic:
-    trunk:
-      _target_: ${Q_trunk}
-      input_shape: null
-      output_dim: ${trunk_dim}
-    q_head:
-      _target_: ${Q_head}
-      input_shape: null
-=======
     eyes: ${eyes}
     pool: ${pool}
     optim: ${optim}
@@ -235,7 +202,6 @@
     q_head: ${q_head}
     optim: ${optim}
     scheduler: ${scheduler}
->>>>>>> 5dc03df7
 
 hydra:
   output_subdir: ${logger.path}${task_name}_${seed}_Hydra
